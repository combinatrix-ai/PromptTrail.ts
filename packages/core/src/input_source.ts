--- conflicted
+++ resolved
@@ -73,7 +73,6 @@
   private defaultValue?: string;
   private isTestEnvironment: boolean;
 
-<<<<<<< HEAD
   constructor(
     customReadline?: readline.Interface
   ) {
@@ -81,18 +80,6 @@
       input: process.stdin,
       output: process.stdout,
     });
-=======
-  constructor(description: string, defaultValue?: string, isTestEnvironment = false) {
-    this.isTestEnvironment = isTestEnvironment;
-    if (!this.isTestEnvironment) {
-      this.rl = readline.createInterface({
-        input: process.stdin,
-        output: process.stdout,
-      });
-    }
-    this.description = description;
-    this.defaultValue = defaultValue;
->>>>>>> 5fb1267d
   }
 
   async getInput(context?: {
