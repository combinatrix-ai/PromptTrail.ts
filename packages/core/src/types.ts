--- conflicted
+++ resolved
@@ -164,17 +164,11 @@
 /**
  * MCP Transport interface for generate
  */
-<<<<<<< HEAD
-export interface GenerateMCPTransport {
+export interface IMCPTransport {
   url: string;
   name: string;
   version: string;
   headers: Record<string, string>;
-=======
-export interface IMCPTransport {
-  send(message: unknown): Promise<unknown>;
-  close(): Promise<void>;
->>>>>>> 49dcd1b4
 }
 
 /**
