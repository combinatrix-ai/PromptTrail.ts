--- conflicted
+++ resolved
@@ -4,9 +4,6 @@
 
 ## 📋 Overview
 
-<<<<<<< HEAD
-PromptTrail provides a robust TypeScript framework for creating structured, type-safe interactions with Large Language Models. It enables developers to build complex conversation flows, implement tool usage, and manage chat state with full TypeScript support.
-=======
 - 📝 **Smart Templates**: Build conversations like Lego - piece by piece!
 - 🔄 **Interactive Loops**: Create dynamic, branching conversations
 - 🛠️ **Tool Power**: Let your LLMs use real functions
@@ -15,7 +12,6 @@
 - 🌊 **Streaming**: Get responses in real-time
 - 🧩 **Composable**: Mix and match templates for complex flows
 - 🌐 **Browser Ready**: Works seamlessly in both Node.js and browser environments
->>>>>>> c4d01684
 
 ## ✨ Features
 
@@ -508,61 +504,9 @@
   .addAssistant({ model: smartModel });
 ```
 
-<<<<<<< HEAD
-### 🔌 Anthropic MCP Integration
-=======
-### 🌐 Browser Support
-
-PromptTrail works seamlessly in browser environments! Check out our [React Chat Example](examples/react-chat) to see a complete implementation. Here's how to use PromptTrail in a React application:
-
-```typescript
-import { useState } from 'react';
-import { LinearTemplate, OpenAIModel, createSession } from '@prompttrail/core';
-
-function ChatComponent() {
-  const [messages, setMessages] = useState([]);
-  const [session, setSession] = useState(() => createSession());
-
-  const sendMessage = async (userInput) => {
-    // Create model with browser support enabled
-    const model = new OpenAIModel({
-      apiKey: 'YOUR_API_KEY', // In production, fetch this securely from your backend
-      modelName: 'gpt-4o-mini',
-      temperature: 0.7,
-      dangerouslyAllowBrowser: true, // Required for browser use
-    });
-
-    // Create chat template
-    const template = new LinearTemplate()
-      .addSystem('You are a helpful AI assistant.')
-      .addUser('User message:', userInput)
-      .addAssistant({ model });
-
-    // Execute template and update session
-    const newSession = await template.execute(session);
-    setSession(newSession);
-
-    // Get assistant's response
-    const response = newSession.getMessagesByType('assistant').slice(-1)[0];
-    if (response) {
-      setMessages(prev => [...prev, { content: response.content, isUser: false }]);
-    }
-  };
-
-  return (
-    <div>
-      {/* Your chat UI components */}
-    </div>
-  );
-}
-```
-
-For a complete example with UI components and error handling, check out the [React Chat Example](examples/react-chat).
-
 ## 📚 API Explorer
 
 Your IDE is your best friend! We've packed PromptTrail with TypeScript goodies:
->>>>>>> c4d01684
 
 Connect to Anthropic's Model Context Protocol (MCP) servers to extend Claude's capabilities:
 
