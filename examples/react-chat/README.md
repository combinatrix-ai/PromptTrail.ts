--- conflicted
+++ resolved
@@ -15,25 +15,6 @@
 ## Getting Started
 
 1. Make sure you're in the react-chat directory:
-<<<<<<< HEAD
-
-```bash
-cd examples/react-chat
-```
-
-2. Install dependencies:
-
-```bash
-pnpm install
-```
-
-3. Start the development server:
-
-```bash
-pnpm run dev
-```
-
-=======
 ```bash
 cd examples/react-chat
 ```
@@ -48,7 +29,6 @@
 pnpm run dev
 ```
 
->>>>>>> c4d01684
 4. Open your browser and navigate to `http://localhost:3000`
 
 ## Usage
@@ -61,10 +41,6 @@
 ## Implementation Details
 
 This example demonstrates:
-<<<<<<< HEAD
-
-=======
->>>>>>> c4d01684
 - How to integrate PromptTrail in a web application
 - Using PromptTrail's template system for chat
 - Managing chat state in React
